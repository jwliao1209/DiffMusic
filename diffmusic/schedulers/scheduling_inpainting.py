from typing import Optional, Union, List, Tuple

import numpy as np
import torch
from diffusers.configuration_utils import register_to_config
from diffusers.models import AutoencoderKL
from transformers import SpeechT5HifiGan
from diffusers.schedulers import DDIMScheduler
from diffusers.schedulers.scheduling_ddim import DDIMSchedulerOutput
from pydub import AudioSegment
from tqdm import tqdm
import torchaudio

from diffmusic.data.operator import MusicInpaintingOperator


def gram_matrix(x):
    b, c, h, w = x.shape
    scale = (c * h * w) ** 0.5
    return torch.einsum("bchw,bdhw->bcd", x / scale, x / scale)


class MusicInpaintingScheduler(DDIMScheduler):

    @register_to_config
    def __init__(
        self,
        operator: MusicInpaintingOperator = None,
        num_train_timesteps: int = 1000,
        beta_start: float = 0.0001,
        beta_end: float = 0.02,
        beta_schedule: str = "linear",
        trained_betas: Optional[Union[np.ndarray, List[float]]] = None,
        clip_sample: bool = True,
        set_alpha_to_one: bool = True,
        steps_offset: int = 0,
        prediction_type: str = "epsilon",
        thresholding: bool = False,
        dynamic_thresholding_ratio: float = 0.995,
        clip_sample_range: float = 1.0,
        sample_max_value: float = 1.0,
        timestep_spacing: str = "leading",
        rescale_betas_zero_snr: bool = False,
        *args,
        **kwargs,
    ):
        super().__init__(
            num_train_timesteps=num_train_timesteps,
            beta_start=beta_start,
            beta_end=beta_end,
            beta_schedule=beta_schedule,
            trained_betas=trained_betas,
            clip_sample=clip_sample,
            set_alpha_to_one=set_alpha_to_one,
            steps_offset=steps_offset,
            prediction_type=prediction_type,
            thresholding=thresholding,
            dynamic_thresholding_ratio=dynamic_thresholding_ratio,
            clip_sample_range=clip_sample_range,
            sample_max_value=sample_max_value,
            timestep_spacing=timestep_spacing,
            rescale_betas_zero_snr=rescale_betas_zero_snr,
        )

        self.operator = operator

        self.wav2mel = torch.nn.Sequential(
            torchaudio.transforms.MelSpectrogram(
                sample_rate=16000,
                n_fft=1024,
                hop_length=160,
                win_length=1024,
                n_mels=64,
                power=2.0,
            ),
            torchaudio.transforms.AmplitudeToDB(stype="power")
        ).to("cuda")

    def waveform_to_spectrogram(self, waveform, n_fft=1024, hop_length=160, win_length=1024):
        spectrogram = torch.stft(
            waveform,
            n_fft=n_fft,
            hop_length=hop_length,
            win_length=win_length,
            return_complex=True
        )
        magnitude, phase = torch.abs(spectrogram), torch.angle(spectrogram)
        return magnitude, phase

    def mel_spectrogram_to_waveform(self, mel_spectrogram, vocoder):
        if mel_spectrogram.dim() == 4:
            mel_spectrogram = mel_spectrogram.squeeze(1)
        waveform = vocoder(mel_spectrogram)
        return waveform

    def compute_spectrogram_stats(self, mel_spectrogram, mask):
        mask = mask.to(torch.float32)
        constrained_region = mel_spectrogram * mask
        mean = constrained_region.flatten(-2).sum(dim=-1) / mask.flatten(-2).sum(dim=-1)
        std = ((constrained_region - mean.unsqueeze(-1)) ** 2).flatten(-2).sum(dim=-1) / mask.flatten(-2).sum(dim=-1)
        return mean, std

    def style_loss(self, ref_mel_spectrogram, mel_spectrogram, constrained_mask, unconstrained_mask):
        constrained_mean, constrained_std = self.compute_spectrogram_stats(ref_mel_spectrogram, constrained_mask)
        unconstrained_mean, unconstrained_std = self.compute_spectrogram_stats(mel_spectrogram, unconstrained_mask)

        loss = torch.nn.functional.mse_loss(unconstrained_mean, constrained_mean) + \
               torch.nn.functional.mse_loss(unconstrained_std, constrained_std)
        return loss

    def step(
        self,
        model_output: torch.Tensor,
        timestep: int,
        sample: torch.Tensor,
        eta: float = 0.0,
        use_clipped_model_output: bool = False,
        generator=None,
        variance_noise: Optional[torch.Tensor] = None,
        return_dict: bool = True,
        # args for inverse problem
<<<<<<< HEAD
        ref_wave: Optional[torch.Tensor] = None,
        ref_mel_spectrogram: Optional[torch.Tensor] = None,
=======
        start_sample_s: int = 2,
        end_sample_s: int = 3,
        measurement: Optional[torch.Tensor] = None,  # ref_mel_spectrogram
>>>>>>> 60ee31fa
        rec_weight: float = 1.,
        style_weight: float = 0.05,
        style_weight2: float = 1.,
        style_weight3: float = 0.005,
        learning_rate: float = 3e-4,
        vae: AutoencoderKL = None,
        vocoder: SpeechT5HifiGan = None,
        original_waveform_length: int = 0,
<<<<<<< HEAD
        start_inpainting_s: float = 0,
        end_inpainting_s: float = 0,
        audio_length_in_s: float = 0,
=======
        audio_length_in_s: int = 0,
>>>>>>> 60ee31fa
    ) -> Union[DDIMSchedulerOutput, Tuple]:

        with torch.enable_grad():
            sample = sample.clone().detach().requires_grad_(True)
            pred_original_sample = super().step(
                model_output=model_output,
                timestep=timestep,
                sample=sample,
                eta=eta,
                use_clipped_model_output=use_clipped_model_output,
                generator=generator,
                variance_noise=variance_noise,
                return_dict=return_dict,
            ).pred_original_sample

            timesteps_prev = timestep - self.config.num_train_timesteps // self.num_inference_steps
            alpha_prod_t = self.alphas_cumprod[timestep]
            beta_prod_t = 1 - alpha_prod_t
            alpha_prod_t_prev = self.alphas_cumprod[timesteps_prev] if timesteps_prev >= 0 else self.final_alpha_cumprod
            beta_prod_t_prev = 1 - alpha_prod_t_prev

            noise_pred = (sample - (alpha_prod_t ** 0.5) * pred_original_sample) / (beta_prod_t ** 0.5)
            prev_sample = (alpha_prod_t_prev ** 0.5) * pred_original_sample + (beta_prod_t_prev ** 0.5) * noise_pred

            # # # # # # # # # # # # # # # # # # # # # # # # # # # # # # # # # # # # # # # # # # # # # # # # # # # # #

            # Guided diffusion posterior sampling using gradient-based methods

            # # # Supervise on mel_spectrogram # # #
            pred_original_sample = 1 / vae.config.scaling_factor * pred_original_sample
            pred_mel_spectrogram = vae.decode(pred_original_sample).sample

            pred_audio = self.mel_spectrogram_to_waveform(pred_mel_spectrogram, vocoder)
            pred_audio = pred_audio[:, :original_waveform_length]

            # Inpainting
            pred_audio = self.operator.forward(pred_audio)

            reproject_mel_spectrogram = self.wav2mel(pred_audio)
<<<<<<< HEAD
            reproject_mel_spectrogram = reproject_mel_spectrogram[:, :, : audio_length_in_s * 100].permute(0, 2, 1).unsqueeze(0)
            reproject_mel_spectrogram = torch.clamp(reproject_mel_spectrogram, min=-80, max=80)

            difference_mel = ref_mel_spectrogram - reproject_mel_spectrogram
            difference_mel[:, :, int(start_inpainting_s * 100): int(end_inpainting_s * 100)] = 0.

=======
            reproject_mel_spectrogram = reproject_mel_spectrogram[:, :, :audio_length_in_s * 100].permute(0, 2, 1).unsqueeze(0)
            reproject_mel_spectrogram = torch.clamp(reproject_mel_spectrogram, min=-80, max=80)

            difference_mel = measurement - reproject_mel_spectrogram
>>>>>>> 60ee31fa
            rec_loss = torch.linalg.norm(difference_mel)

            # style_loss (gram_matrix)
            # gram_measurement = gram_matrix(ref_mel_spectrogram)
            # gram_pred = gram_matrix(reproject_mel_spectrogram)
            #
            # style_loss = torch.linalg.norm(gram_measurement - gram_pred)

            # style_loss2 (calculate mean and std)
            # constrained_mask = torch.ones_like(pred_audio)
            # constrained_mask[:, start_sample_s * 16000: end_sample_s * 16000] = 0.
            # unconstrained_mask = 1 - constrained_mask
            #
            # style_loss2 = self.style_loss(pred_audio, constrained_mask, unconstrained_mask)

            # style_loss3 (calculate mean and std)
            # start_sample = 1000
            # end_sample = 1500
            # constrained_mask = torch.ones_like(reproject_mel_spectrogram)
            # constrained_mask[:, :, start_sample: end_sample, :] = 0.
            # unconstrained_mask = 1 - constrained_mask
            #
            # style_loss3 = self.style_loss(ref_mel_spectrogram, reproject_mel_spectrogram, constrained_mask, unconstrained_mask)

            norm = rec_weight * rec_loss  # + style_weight * style_loss
            tqdm.write(f"rec_loss: {rec_loss}")

            norm_grad = torch.autograd.grad(outputs=norm, inputs=sample)[0]
            prev_sample -= learning_rate * norm_grad

            # # # # # # # # # # # # # # # # # # # # # # # # # # # # # # # # # # # # # # # # # # # # # # # # # # # # #

        return DDIMSchedulerOutput(
            prev_sample=prev_sample.detach(),
            pred_original_sample=pred_original_sample,
        ), norm<|MERGE_RESOLUTION|>--- conflicted
+++ resolved
@@ -119,14 +119,9 @@
         variance_noise: Optional[torch.Tensor] = None,
         return_dict: bool = True,
         # args for inverse problem
-<<<<<<< HEAD
         ref_wave: Optional[torch.Tensor] = None,
         ref_mel_spectrogram: Optional[torch.Tensor] = None,
-=======
-        start_sample_s: int = 2,
-        end_sample_s: int = 3,
         measurement: Optional[torch.Tensor] = None,  # ref_mel_spectrogram
->>>>>>> 60ee31fa
         rec_weight: float = 1.,
         style_weight: float = 0.05,
         style_weight2: float = 1.,
@@ -135,13 +130,9 @@
         vae: AutoencoderKL = None,
         vocoder: SpeechT5HifiGan = None,
         original_waveform_length: int = 0,
-<<<<<<< HEAD
         start_inpainting_s: float = 0,
         end_inpainting_s: float = 0,
         audio_length_in_s: float = 0,
-=======
-        audio_length_in_s: int = 0,
->>>>>>> 60ee31fa
     ) -> Union[DDIMSchedulerOutput, Tuple]:
 
         with torch.enable_grad():
@@ -181,19 +172,10 @@
             pred_audio = self.operator.forward(pred_audio)
 
             reproject_mel_spectrogram = self.wav2mel(pred_audio)
-<<<<<<< HEAD
-            reproject_mel_spectrogram = reproject_mel_spectrogram[:, :, : audio_length_in_s * 100].permute(0, 2, 1).unsqueeze(0)
-            reproject_mel_spectrogram = torch.clamp(reproject_mel_spectrogram, min=-80, max=80)
-
-            difference_mel = ref_mel_spectrogram - reproject_mel_spectrogram
-            difference_mel[:, :, int(start_inpainting_s * 100): int(end_inpainting_s * 100)] = 0.
-
-=======
             reproject_mel_spectrogram = reproject_mel_spectrogram[:, :, :audio_length_in_s * 100].permute(0, 2, 1).unsqueeze(0)
             reproject_mel_spectrogram = torch.clamp(reproject_mel_spectrogram, min=-80, max=80)
 
             difference_mel = measurement - reproject_mel_spectrogram
->>>>>>> 60ee31fa
             rec_loss = torch.linalg.norm(difference_mel)
 
             # style_loss (gram_matrix)
