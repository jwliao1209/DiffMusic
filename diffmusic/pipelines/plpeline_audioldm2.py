# Copyright 2024 CVSSP, ByteDance and The HuggingFace Team. All rights reserved.
#
# Licensed under the Apache License, Version 2.0 (the "License");
# you may not use this file except in compliance with the License.
# You may obtain a copy of the License at
#
#     http://www.apache.org/licenses/LICENSE-2.0
#
# Unless required by applicable law or agreed to in writing, software
# distributed under the License is distributed on an "AS IS" BASIS,
# WITHOUT WARRANTIES OR CONDITIONS OF ANY KIND, either express or implied.
# See the License for the specific language governing permissions and
# limitations under the License.

import inspect
from typing import Any, Callable, Dict, List, Optional, Union

import numpy as np
import torch
from transformers import (
    ClapFeatureExtractor,
    ClapModel,
    GPT2Model,
    RobertaTokenizer,
    RobertaTokenizerFast,
    SpeechT5HifiGan,
    T5EncoderModel,
    T5Tokenizer,
    T5TokenizerFast,
    VitsModel,
    VitsTokenizer,
)

from diffusers.models import AutoencoderKL
from diffusers.schedulers import KarrasDiffusionSchedulers
from diffusers.utils import (
    is_accelerate_available,
    is_accelerate_version,
    is_librosa_available,
    logging,
    replace_example_docstring,
)
from diffusers.utils.torch_utils import randn_tensor
from diffusers import AudioPipelineOutput, DiffusionPipeline
from diffusers import AudioLDM2ProjectionModel, AudioLDM2UNet2DConditionModel

import torchaudio

if is_librosa_available():
    import librosa

logger = logging.get_logger(__name__)  # pylint: disable=invalid-name

EXAMPLE_DOC_STRING = """
    Examples:
        ```py
        >>> import scipy
        >>> import torch
        >>> from diffusers import AudioLDM2Pipeline

        >>> repo_id = "cvssp/audioldm2"
        >>> pipe = AudioLDM2Pipeline.from_pretrained(repo_id, torch_dtype=torch.float16)
        >>> pipe = pipe.to("cuda")

        >>> # define the prompts
        >>> prompt = "The sound of a hammer hitting a wooden surface."
        >>> negative_prompt = "Low quality."

        >>> # set the seed for generator
        >>> generator = torch.Generator("cuda").manual_seed(0)

        >>> # run the generation
        >>> audio = pipe(
        ...     prompt,
        ...     negative_prompt=negative_prompt,
        ...     num_inference_steps=200,
        ...     audio_length_in_s=10.0,
        ...     num_waveforms_per_prompt=3,
        ...     generator=generator,
        ... ).audios

        >>> # save the best audio sample (index 0) as a .wav file
        >>> scipy.io.wavfile.write("techno.wav", rate=16000, data=audio[0])
        ```
        ```
        #Using AudioLDM2 for Text To Speech
        >>> import scipy
        >>> import torch
        >>> from diffusers import AudioLDM2Pipeline

        >>> repo_id = "anhnct/audioldm2_gigaspeech"
        >>> pipe = AudioLDM2Pipeline.from_pretrained(repo_id, torch_dtype=torch.float16)
        >>> pipe = pipe.to("cuda")

        >>> # define the prompts
        >>> prompt = "A female reporter is speaking"
        >>> transcript = "wish you have a good day"

        >>> # set the seed for generator
        >>> generator = torch.Generator("cuda").manual_seed(0)

        >>> # run the generation
        >>> audio = pipe(
        ...     prompt,
        ...     transcription=transcript,
        ...     num_inference_steps=200,
        ...     audio_length_in_s=10.0,
        ...     num_waveforms_per_prompt=2,
        ...     generator=generator,
        ...     max_new_tokens=512,          #Must set max_new_tokens equa to 512 for TTS
        ... ).audios

        >>> # save the best audio sample (index 0) as a .wav file
        >>> scipy.io.wavfile.write("tts.wav", rate=16000, data=audio[0])
        ```
"""


def prepare_inputs_for_generation(
        inputs_embeds,
        attention_mask=None,
        past_key_values=None,
        **kwargs,
):
    if past_key_values is not None:
        # only last token for inputs_embeds if past is defined in kwargs
        inputs_embeds = inputs_embeds[:, -1:]

    return {
        "inputs_embeds": inputs_embeds,
        "attention_mask": attention_mask,
        "past_key_values": past_key_values,
        "use_cache": kwargs.get("use_cache"),
    }


class AudioLDM2Pipeline(DiffusionPipeline):
    r"""
    Pipeline for text-to-audio generation using AudioLDM2.

    This model inherits from [`DiffusionPipeline`]. Check the superclass documentation for the generic methods
    implemented for all pipelines (downloading, saving, running on a particular device, etc.).

    Args:
        vae ([`AutoencoderKL`]):
            Variational Auto-Encoder (VAE) model to encode and decode images to and from latent representations.
        text_encoder ([`~transformers.ClapModel`]):
            First frozen text-encoder. AudioLDM2 uses the joint audio-text embedding model
            [CLAP](https://huggingface.co/docs/transformers/model_doc/clap#transformers.CLAPTextModelWithProjection),
            specifically the [laion/clap-htsat-unfused](https://huggingface.co/laion/clap-htsat-unfused) variant. The
            text branch is used to encode the text prompt to a prompt embedding. The full audio-text model is used to
            rank generated waveforms against the text prompt by computing similarity scores.
        text_encoder_2 ([`~transformers.T5EncoderModel`, `~transformers.VitsModel`]):
            Second frozen text-encoder. AudioLDM2 uses the encoder of
            [T5](https://huggingface.co/docs/transformers/model_doc/t5#transformers.T5EncoderModel), specifically the
            [google/flan-t5-large](https://huggingface.co/google/flan-t5-large) variant. Second frozen text-encoder use
            for TTS. AudioLDM2 uses the encoder of
            [Vits](https://huggingface.co/docs/transformers/model_doc/vits#transformers.VitsModel).
        projection_model ([`AudioLDM2ProjectionModel`]):
            A trained model used to linearly project the hidden-states from the first and second text encoder models
            and insert learned SOS and EOS token embeddings. The projected hidden-states from the two text encoders are
            concatenated to give the input to the language model. A Learned Position Embedding for the Vits
            hidden-states
        language_model ([`~transformers.GPT2Model`]):
            An auto-regressive language model used to generate a sequence of hidden-states conditioned on the projected
            outputs from the two text encoders.
        tokenizer ([`~transformers.RobertaTokenizer`]):
            Tokenizer to tokenize text for the first frozen text-encoder.
        tokenizer_2 ([`~transformers.T5Tokenizer`, `~transformers.VitsTokenizer`]):
            Tokenizer to tokenize text for the second frozen text-encoder.
        feature_extractor ([`~transformers.ClapFeatureExtractor`]):
            Feature extractor to pre-process generated audio waveforms to log-mel spectrograms for automatic scoring.
        unet ([`UNet2DConditionModel`]):
            A `UNet2DConditionModel` to denoise the encoded audio latents.
        scheduler ([`SchedulerMixin`]):
            A scheduler to be used in combination with `unet` to denoise the encoded audio latents. Can be one of
            [`DDIMScheduler`], [`LMSDiscreteScheduler`], or [`PNDMScheduler`].
        vocoder ([`~transformers.SpeechT5HifiGan`]):
            Vocoder of class `SpeechT5HifiGan` to convert the mel-spectrogram latents to the final audio waveform.
    """

    def __init__(
        self,
        vae: AutoencoderKL,
        text_encoder: ClapModel,
        text_encoder_2: Union[T5EncoderModel, VitsModel],
        projection_model: AudioLDM2ProjectionModel,
        language_model: GPT2Model,
        tokenizer: Union[RobertaTokenizer, RobertaTokenizerFast],
        tokenizer_2: Union[T5Tokenizer, T5TokenizerFast, VitsTokenizer],
        feature_extractor: ClapFeatureExtractor,
        unet: AudioLDM2UNet2DConditionModel,
        scheduler: KarrasDiffusionSchedulers,
        vocoder: SpeechT5HifiGan,
    ):
        super().__init__()

        self.register_modules(
            vae=vae,
            text_encoder=text_encoder,
            text_encoder_2=text_encoder_2,
            projection_model=projection_model,
            language_model=language_model,
            tokenizer=tokenizer,
            tokenizer_2=tokenizer_2,
            feature_extractor=feature_extractor,
            unet=unet,
            scheduler=scheduler,
            vocoder=vocoder,
        )
        self.vae_scale_factor = 2 ** (len(self.vae.config.block_out_channels) - 1)

        self.wav2mel = torch.nn.Sequential(
            torchaudio.transforms.MelSpectrogram(
                sample_rate=16000,
                n_fft=1024,
                hop_length=160,
                win_length=1024,
                n_mels=64,
                power=2.0,
            ),
            torchaudio.transforms.AmplitudeToDB(stype="power")
        )

    # Copied from diffusers.pipelines.pipeline_utils.StableDiffusionMixin.enable_vae_slicing
    def enable_vae_slicing(self):
        r"""
        Enable sliced VAE decoding. When this option is enabled, the VAE will split the input tensor in slices to
        compute decoding in several steps. This is useful to save some memory and allow larger batch sizes.
        """
        self.vae.enable_slicing()

    # Copied from diffusers.pipelines.pipeline_utils.StableDiffusionMixin.disable_vae_slicing
    def disable_vae_slicing(self):
        r"""
        Disable sliced VAE decoding. If `enable_vae_slicing` was previously enabled, this method will go back to
        computing decoding in one step.
        """
        self.vae.disable_slicing()

    def enable_model_cpu_offload(self, gpu_id=0):
        r"""
        Offloads all models to CPU using accelerate, reducing memory usage with a low impact on performance. Compared
        to `enable_sequential_cpu_offload`, this method moves one whole model at a time to the GPU when its `forward`
        method is called, and the model remains in GPU until the next model runs. Memory savings are lower than with
        `enable_sequential_cpu_offload`, but performance is much better due to the iterative execution of the `unet`.
        """
        if is_accelerate_available() and is_accelerate_version(">=", "0.17.0.dev0"):
            from accelerate import cpu_offload_with_hook
        else:
            raise ImportError("`enable_model_cpu_offload` requires `accelerate v0.17.0` or higher.")

        device = torch.device(f"cuda:{gpu_id}")

        if self.device.type != "cpu":
            self.to("cpu", silence_dtype_warnings=True)
            torch.cuda.empty_cache()  # otherwise we don't see the memory savings (but they probably exist)

        model_sequence = [
            self.text_encoder.text_model,
            self.text_encoder.text_projection,
            self.text_encoder_2,
            self.projection_model,
            self.language_model,
            self.unet,
            self.vae,
            self.vocoder,
            self.text_encoder,
        ]

        hook = None
        for cpu_offloaded_model in model_sequence:
            _, hook = cpu_offload_with_hook(cpu_offloaded_model, device, prev_module_hook=hook)

        # We'll offload the last model manually.
        self.final_offload_hook = hook

    def generate_language_model(
            self,
            inputs_embeds: torch.Tensor = None,
            max_new_tokens: int = 8,
            **model_kwargs,
    ):
        """

        Generates a sequence of hidden-states from the language model, conditioned on the embedding inputs.

        Parameters:
            inputs_embeds (`torch.Tensor` of shape `(batch_size, sequence_length, hidden_size)`):
                The sequence used as a prompt for the generation.
            max_new_tokens (`int`):
                Number of new tokens to generate.
            model_kwargs (`Dict[str, Any]`, *optional*):
                Ad hoc parametrization of additional model-specific kwargs that will be forwarded to the `forward`
                function of the model.

        Return:
            `inputs_embeds (`torch.Tensor` of shape `(batch_size, sequence_length, hidden_size)`):
                The sequence of generated hidden-states.
        """
        max_new_tokens = max_new_tokens if max_new_tokens is not None else self.language_model.config.max_new_tokens
        model_kwargs = self.language_model._get_initial_cache_position(inputs_embeds, model_kwargs)
        for _ in range(max_new_tokens):
            # prepare model inputs
            model_inputs = prepare_inputs_for_generation(inputs_embeds, **model_kwargs)

            # forward pass to get next hidden states
            output = self.language_model(**model_inputs, return_dict=True)

            next_hidden_states = output.last_hidden_state

            # Update the model input
            inputs_embeds = torch.cat([inputs_embeds, next_hidden_states[:, -1:, :]], dim=1)

            # Update generated hidden states, model inputs, and length for next step
            model_kwargs = self.language_model._update_model_kwargs_for_generation(output, model_kwargs)

        return inputs_embeds[:, -max_new_tokens:, :]

    def encode_prompt(
        self,
        prompt,
        device,
        num_waveforms_per_prompt,
        do_classifier_free_guidance,
        transcription=None,
        negative_prompt=None,
        prompt_embeds: Optional[torch.Tensor] = None,
        negative_prompt_embeds: Optional[torch.Tensor] = None,
        generated_prompt_embeds: Optional[torch.Tensor] = None,
        negative_generated_prompt_embeds: Optional[torch.Tensor] = None,
        attention_mask: Optional[torch.LongTensor] = None,
        negative_attention_mask: Optional[torch.LongTensor] = None,
        max_new_tokens: Optional[int] = None,
    ):
        r"""
        Encodes the prompt into text encoder hidden states.

        Args:
            prompt (`str` or `List[str]`, *optional*):
                prompt to be encoded
            transcription (`str` or `List[str]`):
                transcription of text to speech
            device (`torch.device`):
                torch device
            num_waveforms_per_prompt (`int`):
                number of waveforms that should be generated per prompt
            do_classifier_free_guidance (`bool`):
                whether to use classifier free guidance or not
            negative_prompt (`str` or `List[str]`, *optional*):
                The prompt or prompts not to guide the audio generation. If not defined, one has to pass
                `negative_prompt_embeds` instead. Ignored when not using guidance (i.e., ignored if `guidance_scale` is
                less than `1`).
            prompt_embeds (`torch.Tensor`, *optional*):
                Pre-computed text embeddings from the Flan T5 model. Can be used to easily tweak text inputs, *e.g.*
                prompt weighting. If not provided, text embeddings will be computed from `prompt` input argument.
            negative_prompt_embeds (`torch.Tensor`, *optional*):
                Pre-computed negative text embeddings from the Flan T5 model. Can be used to easily tweak text inputs,
                *e.g.* prompt weighting. If not provided, negative_prompt_embeds will be computed from
                `negative_prompt` input argument.
            generated_prompt_embeds (`torch.Tensor`, *optional*):
                Pre-generated text embeddings from the GPT2 langauge model. Can be used to easily tweak text inputs,
                 *e.g.* prompt weighting. If not provided, text embeddings will be generated from `prompt` input
                 argument.
            negative_generated_prompt_embeds (`torch.Tensor`, *optional*):
                Pre-generated negative text embeddings from the GPT2 language model. Can be used to easily tweak text
                inputs, *e.g.* prompt weighting. If not provided, negative_prompt_embeds will be computed from
                `negative_prompt` input argument.
            attention_mask (`torch.LongTensor`, *optional*):
                Pre-computed attention mask to be applied to the `prompt_embeds`. If not provided, attention mask will
                be computed from `prompt` input argument.
            negative_attention_mask (`torch.LongTensor`, *optional*):
                Pre-computed attention mask to be applied to the `negative_prompt_embeds`. If not provided, attention
                mask will be computed from `negative_prompt` input argument.
            max_new_tokens (`int`, *optional*, defaults to None):
                The number of new tokens to generate with the GPT2 language model.
        Returns:
            prompt_embeds (`torch.Tensor`):
                Text embeddings from the Flan T5 model.
            attention_mask (`torch.LongTensor`):
                Attention mask to be applied to the `prompt_embeds`.
            generated_prompt_embeds (`torch.Tensor`):
                Text embeddings generated from the GPT2 langauge model.

        Example:

        ```python
        >>> import scipy
        >>> import torch
        >>> from diffusers import AudioLDM2Pipeline

        >>> repo_id = "cvssp/audioldm2"
        >>> pipe = AudioLDM2Pipeline.from_pretrained(repo_id, torch_dtype=torch.float16)
        >>> pipe = pipe.to("cuda")

        >>> # Get text embedding vectors
        >>> prompt_embeds, attention_mask, generated_prompt_embeds = pipe.encode_prompt(
        ...     prompt="Techno music with a strong, upbeat tempo and high melodic riffs",
        ...     device="cuda",
        ...     do_classifier_free_guidance=True,
        ... )

        >>> # Pass text embeddings to pipeline for text-conditional audio generation
        >>> audio = pipe(
        ...     prompt_embeds=prompt_embeds,
        ...     attention_mask=attention_mask,
        ...     generated_prompt_embeds=generated_prompt_embeds,
        ...     num_inference_steps=200,
        ...     audio_length_in_s=10.0,
        ... ).audios[0]

        >>> # save generated audio sample
        >>> scipy.io.wavfile.write("techno.wav", rate=16000, data=audio)
        ```"""
        if prompt is not None and isinstance(prompt, str):
            batch_size = 1
        elif prompt is not None and isinstance(prompt, list):
            batch_size = len(prompt)
        else:
            batch_size = prompt_embeds.shape[0]

        # Define tokenizers and text encoders
        tokenizers = [self.tokenizer, self.tokenizer_2]
        is_vits_text_encoder = isinstance(self.text_encoder_2, VitsModel)

        if is_vits_text_encoder:
            text_encoders = [self.text_encoder, self.text_encoder_2.text_encoder]
        else:
            text_encoders = [self.text_encoder, self.text_encoder_2]

        if prompt_embeds is None:
            prompt_embeds_list = []
            attention_mask_list = []

            for tokenizer, text_encoder in zip(tokenizers, text_encoders):
                use_prompt = isinstance(
                    tokenizer, (RobertaTokenizer, RobertaTokenizerFast, T5Tokenizer, T5TokenizerFast)
                )
                text_inputs = tokenizer(
                    prompt if use_prompt else transcription,
                    padding="max_length"
                    if isinstance(tokenizer, (RobertaTokenizer, RobertaTokenizerFast, VitsTokenizer))
                    else True,
                    max_length=tokenizer.model_max_length,
                    truncation=True,
                    return_tensors="pt",
                )
                text_input_ids = text_inputs.input_ids
                attention_mask = text_inputs.attention_mask
                untruncated_ids = tokenizer(prompt, padding="longest", return_tensors="pt").input_ids

                if untruncated_ids.shape[-1] >= text_input_ids.shape[-1] and not torch.equal(
                        text_input_ids, untruncated_ids
                ):
                    removed_text = tokenizer.batch_decode(untruncated_ids[:, tokenizer.model_max_length - 1: -1])
                    logger.warning(
                        f"The following part of your input was truncated because {text_encoder.config.model_type} can "
                        f"only handle sequences up to {tokenizer.model_max_length} tokens: {removed_text}"
                    )

                text_input_ids = text_input_ids.to(device)
                attention_mask = attention_mask.to(device)

                if text_encoder.config.model_type == "clap":
                    prompt_embeds = text_encoder.get_text_features(
                        text_input_ids,
                        attention_mask=attention_mask,
                    )
                    # append the seq-len dim: (bs, hidden_size) -> (bs, seq_len, hidden_size)
                    prompt_embeds = prompt_embeds[:, None, :]
                    # make sure that we attend to this single hidden-state
                    attention_mask = attention_mask.new_ones((batch_size, 1))
                elif is_vits_text_encoder:
                    # Add end_token_id and attention mask in the end of sequence phonemes
                    for text_input_id, text_attention_mask in zip(text_input_ids, attention_mask):
                        for idx, phoneme_id in enumerate(text_input_id):
                            if phoneme_id == 0:
                                text_input_id[idx] = 182
                                text_attention_mask[idx] = 1
                                break
                    prompt_embeds = text_encoder(
                        text_input_ids, attention_mask=attention_mask, padding_mask=attention_mask.unsqueeze(-1)
                    )
                    prompt_embeds = prompt_embeds[0]
                else:
                    prompt_embeds = text_encoder(
                        text_input_ids,
                        attention_mask=attention_mask,
                    )
                    prompt_embeds = prompt_embeds[0]

                prompt_embeds_list.append(prompt_embeds)
                attention_mask_list.append(attention_mask)

            projection_output = self.projection_model(
                hidden_states=prompt_embeds_list[0],
                hidden_states_1=prompt_embeds_list[1],
                attention_mask=attention_mask_list[0],
                attention_mask_1=attention_mask_list[1],
            )
            projected_prompt_embeds = projection_output.hidden_states
            projected_attention_mask = projection_output.attention_mask

            generated_prompt_embeds = self.generate_language_model(
                projected_prompt_embeds,
                attention_mask=projected_attention_mask,
                max_new_tokens=max_new_tokens,
            )

        prompt_embeds = prompt_embeds.to(dtype=self.text_encoder_2.dtype, device=device)
        attention_mask = (
            attention_mask.to(device=device)
            if attention_mask is not None
            else torch.ones(prompt_embeds.shape[:2], dtype=torch.long, device=device)
        )
        generated_prompt_embeds = generated_prompt_embeds.to(dtype=self.language_model.dtype, device=device)

        bs_embed, seq_len, hidden_size = prompt_embeds.shape
        # duplicate text embeddings for each generation per prompt, using mps friendly method
        prompt_embeds = prompt_embeds.repeat(1, num_waveforms_per_prompt, 1)
        prompt_embeds = prompt_embeds.view(bs_embed * num_waveforms_per_prompt, seq_len, hidden_size)

        # duplicate attention mask for each generation per prompt
        attention_mask = attention_mask.repeat(1, num_waveforms_per_prompt)
        attention_mask = attention_mask.view(bs_embed * num_waveforms_per_prompt, seq_len)

        bs_embed, seq_len, hidden_size = generated_prompt_embeds.shape
        # duplicate generated embeddings for each generation per prompt, using mps friendly method
        generated_prompt_embeds = generated_prompt_embeds.repeat(1, num_waveforms_per_prompt, 1)
        generated_prompt_embeds = generated_prompt_embeds.view(
            bs_embed * num_waveforms_per_prompt, seq_len, hidden_size
        )

        # get unconditional embeddings for classifier free guidance
        if do_classifier_free_guidance and negative_prompt_embeds is None:
            uncond_tokens: List[str]
            if negative_prompt is None:
                uncond_tokens = [""] * batch_size
            elif type(prompt) is not type(negative_prompt):
                raise TypeError(
                    f"`negative_prompt` should be the same type to `prompt`, but got {type(negative_prompt)} !="
                    f" {type(prompt)}."
                )
            elif isinstance(negative_prompt, str):
                uncond_tokens = [negative_prompt]
            elif batch_size != len(negative_prompt):
                raise ValueError(
                    f"`negative_prompt`: {negative_prompt} has batch size {len(negative_prompt)}, but `prompt`:"
                    f" {prompt} has batch size {batch_size}. Please make sure that passed `negative_prompt` matches"
                    " the batch size of `prompt`."
                )
            else:
                uncond_tokens = negative_prompt

            negative_prompt_embeds_list = []
            negative_attention_mask_list = []
            max_length = prompt_embeds.shape[1]
            for tokenizer, text_encoder in zip(tokenizers, text_encoders):
                uncond_input = tokenizer(
                    uncond_tokens,
                    padding="max_length",
                    max_length=tokenizer.model_max_length
                    if isinstance(tokenizer, (RobertaTokenizer, RobertaTokenizerFast, VitsTokenizer))
                    else max_length,
                    truncation=True,
                    return_tensors="pt",
                )

                uncond_input_ids = uncond_input.input_ids.to(device)
                negative_attention_mask = uncond_input.attention_mask.to(device)

                if text_encoder.config.model_type == "clap":
                    negative_prompt_embeds = text_encoder.get_text_features(
                        uncond_input_ids,
                        attention_mask=negative_attention_mask,
                    )
                    # append the seq-len dim: (bs, hidden_size) -> (bs, seq_len, hidden_size)
                    negative_prompt_embeds = negative_prompt_embeds[:, None, :]
                    # make sure that we attend to this single hidden-state
                    negative_attention_mask = negative_attention_mask.new_ones((batch_size, 1))
                elif is_vits_text_encoder:
                    negative_prompt_embeds = torch.zeros(
                        batch_size,
                        tokenizer.model_max_length,
                        text_encoder.config.hidden_size,
                    ).to(dtype=self.text_encoder_2.dtype, device=device)
                    negative_attention_mask = torch.zeros(batch_size, tokenizer.model_max_length).to(
                        dtype=self.text_encoder_2.dtype, device=device
                    )
                else:
                    negative_prompt_embeds = text_encoder(
                        uncond_input_ids,
                        attention_mask=negative_attention_mask,
                    )
                    negative_prompt_embeds = negative_prompt_embeds[0]

                negative_prompt_embeds_list.append(negative_prompt_embeds)
                negative_attention_mask_list.append(negative_attention_mask)

            projection_output = self.projection_model(
                hidden_states=negative_prompt_embeds_list[0],
                hidden_states_1=negative_prompt_embeds_list[1],
                attention_mask=negative_attention_mask_list[0],
                attention_mask_1=negative_attention_mask_list[1],
            )
            negative_projected_prompt_embeds = projection_output.hidden_states
            negative_projected_attention_mask = projection_output.attention_mask

            negative_generated_prompt_embeds = self.generate_language_model(
                negative_projected_prompt_embeds,
                attention_mask=negative_projected_attention_mask,
                max_new_tokens=max_new_tokens,
            )

        if do_classifier_free_guidance:
            seq_len = negative_prompt_embeds.shape[1]

            negative_prompt_embeds = negative_prompt_embeds.to(dtype=self.text_encoder_2.dtype, device=device)
            negative_attention_mask = (
                negative_attention_mask.to(device=device)
                if negative_attention_mask is not None
                else torch.ones(negative_prompt_embeds.shape[:2], dtype=torch.long, device=device)
            )
            negative_generated_prompt_embeds = negative_generated_prompt_embeds.to(
                dtype=self.language_model.dtype, device=device
            )

            # duplicate unconditional embeddings for each generation per prompt, using mps friendly method
            negative_prompt_embeds = negative_prompt_embeds.repeat(1, num_waveforms_per_prompt, 1)
            negative_prompt_embeds = negative_prompt_embeds.view(batch_size * num_waveforms_per_prompt, seq_len, -1)

            # duplicate unconditional attention mask for each generation per prompt
            negative_attention_mask = negative_attention_mask.repeat(1, num_waveforms_per_prompt)
            negative_attention_mask = negative_attention_mask.view(batch_size * num_waveforms_per_prompt, seq_len)

            # duplicate unconditional generated embeddings for each generation per prompt
            seq_len = negative_generated_prompt_embeds.shape[1]
            negative_generated_prompt_embeds = negative_generated_prompt_embeds.repeat(1, num_waveforms_per_prompt, 1)
            negative_generated_prompt_embeds = negative_generated_prompt_embeds.view(
                batch_size * num_waveforms_per_prompt, seq_len, -1
            )

            # For classifier free guidance, we need to do two forward passes.
            # Here we concatenate the unconditional and text embeddings into a single batch
            # to avoid doing two forward passes
            prompt_embeds = torch.cat([negative_prompt_embeds, prompt_embeds])
            attention_mask = torch.cat([negative_attention_mask, attention_mask])
            generated_prompt_embeds = torch.cat([negative_generated_prompt_embeds, generated_prompt_embeds])

        return prompt_embeds, attention_mask, generated_prompt_embeds

    # Copied from diffusers.pipelines.audioldm.pipeline_audioldm.AudioLDMPipeline.mel_spectrogram_to_waveform
    def mel_spectrogram_to_waveform(self, mel_spectrogram):
        if mel_spectrogram.dim() == 4:
            mel_spectrogram = mel_spectrogram.squeeze(1)

        waveform = self.vocoder(mel_spectrogram)
        # we always cast to float32 as this does not cause significant overhead and is compatible with bfloat16
        waveform = waveform.cpu().float()
        return waveform

    # For inverse problem (Ours)
    def mel_spectrogram_to_waveform_with_phase(
        self,
        mel_spectrogram,
        original_phase,
        n_fft=1024,
        hop_length=160,
        win_length=1024,
        original_waveform_length=0,
    ):
        mel_spectrogram = mel_spectrogram.squeeze(1).permute(0, 2, 1)
        original_phase = original_phase.squeeze(0)

        if mel_spectrogram.dtype != original_phase.dtype:
            mel_spectrogram = mel_spectrogram.to(original_phase.dtype)

        linear_spectrogram = torchaudio.transforms.InverseMelScale(
            n_stft=n_fft // 2 + 1,
            n_mels=mel_spectrogram.size(1),
            sample_rate=16000
        )(mel_spectrogram)
        complex_spectrogram = linear_spectrogram * torch.exp(1j * original_phase)
        waveform = torch.istft(
            complex_spectrogram,
            n_fft=n_fft,
            hop_length=hop_length,
            win_length=win_length
        )

        # check size
        if original_waveform_length > 0:
            if waveform.shape[-1] > original_waveform_length:
                # clip
                waveform = waveform[..., :original_waveform_length]
            elif waveform.shape[-1] < original_waveform_length:
                # padding
                pad_length = original_waveform_length - waveform.shape[-1]
                waveform = torch.nn.functional.pad(waveform, (0, pad_length))

        return waveform

    def score_waveforms(self, text, audio, num_waveforms_per_prompt, device, dtype):
        if not is_librosa_available():
            logger.info(
                "Automatic scoring of the generated audio waveforms against the input prompt text requires the "
                "`librosa` package to resample the generated waveforms. Returning the audios in the order they were "
                "generated. To enable automatic scoring, install `librosa` with: `pip install librosa`."
            )
            return audio
        inputs = self.tokenizer(text, return_tensors="pt", padding=True)
        resampled_audio = librosa.resample(
            audio.numpy(), orig_sr=self.vocoder.config.sampling_rate, target_sr=self.feature_extractor.sampling_rate
        )
        inputs["input_features"] = self.feature_extractor(
            list(resampled_audio), return_tensors="pt", sampling_rate=self.feature_extractor.sampling_rate
        ).input_features.type(dtype)
        inputs = inputs.to(device)

        # compute the audio-text similarity score using the CLAP model
        logits_per_text = self.text_encoder(**inputs).logits_per_text
        # sort by the highest matching generations per prompt
        indices = torch.argsort(logits_per_text, dim=1, descending=True)[:, :num_waveforms_per_prompt]
        audio = torch.index_select(audio, 0, indices.reshape(-1).cpu())
        return audio

    # Copied from diffusers.pipelines.stable_diffusion.pipeline_stable_diffusion.StableDiffusionPipeline.prepare_extra_step_kwargs
    def prepare_extra_step_kwargs(self, generator, eta):
        # prepare extra kwargs for the scheduler step, since not all schedulers have the same signature
        # eta is only used with the DDIMScheduler, it will be ignored for other schedulers.
        # eta corresponds to in DDIM paper: https://arxiv.org/abs/2010.02502
        # and should be between [0, 1]

        accepts_eta = "eta" in set(inspect.signature(self.scheduler.step).parameters.keys())
        extra_step_kwargs = {}
        if accepts_eta:
            extra_step_kwargs["eta"] = eta

        # check if the scheduler accepts generator
        accepts_generator = "generator" in set(inspect.signature(self.scheduler.step).parameters.keys())
        if accepts_generator:
            extra_step_kwargs["generator"] = generator
        return extra_step_kwargs

    def check_inputs(
        self,
        prompt,
        audio_length_in_s,
        vocoder_upsample_factor,
        callback_steps,
        transcription=None,
        negative_prompt=None,
        prompt_embeds=None,
        negative_prompt_embeds=None,
        generated_prompt_embeds=None,
        negative_generated_prompt_embeds=None,
        attention_mask=None,
        negative_attention_mask=None,
    ):
        min_audio_length_in_s = vocoder_upsample_factor * self.vae_scale_factor
        if audio_length_in_s < min_audio_length_in_s:
            raise ValueError(
                f"`audio_length_in_s` has to be a positive value greater than or equal to {min_audio_length_in_s}, but "
                f"is {audio_length_in_s}."
            )

        if self.vocoder.config.model_in_dim % self.vae_scale_factor != 0:
            raise ValueError(
                f"The number of frequency bins in the vocoder's log-mel spectrogram has to be divisible by the "
                f"VAE scale factor, but got {self.vocoder.config.model_in_dim} bins and a scale factor of "
                f"{self.vae_scale_factor}."
            )

        if (callback_steps is None) or (
                callback_steps is not None and (not isinstance(callback_steps, int) or callback_steps <= 0)
        ):
            raise ValueError(
                f"`callback_steps` has to be a positive integer but is {callback_steps} of type"
                f" {type(callback_steps)}."
            )

        if prompt is not None and prompt_embeds is not None:
            raise ValueError(
                f"Cannot forward both `prompt`: {prompt} and `prompt_embeds`: {prompt_embeds}. Please make sure to"
                " only forward one of the two."
            )
        elif prompt is None and (prompt_embeds is None or generated_prompt_embeds is None):
            raise ValueError(
                "Provide either `prompt`, or `prompt_embeds` and `generated_prompt_embeds`. Cannot leave "
                "`prompt` undefined without specifying both `prompt_embeds` and `generated_prompt_embeds`."
            )
        elif prompt is not None and (not isinstance(prompt, str) and not isinstance(prompt, list)):
            raise ValueError(f"`prompt` has to be of type `str` or `list` but is {type(prompt)}")

        if negative_prompt is not None and negative_prompt_embeds is not None:
            raise ValueError(
                f"Cannot forward both `negative_prompt`: {negative_prompt} and `negative_prompt_embeds`:"
                f" {negative_prompt_embeds}. Please make sure to only forward one of the two."
            )
        elif negative_prompt_embeds is not None and negative_generated_prompt_embeds is None:
            raise ValueError(
                "Cannot forward `negative_prompt_embeds` without `negative_generated_prompt_embeds`. Ensure that"
                "both arguments are specified"
            )

        if prompt_embeds is not None and negative_prompt_embeds is not None:
            if prompt_embeds.shape != negative_prompt_embeds.shape:
                raise ValueError(
                    "`prompt_embeds` and `negative_prompt_embeds` must have the same shape when passed directly, but"
                    f" got: `prompt_embeds` {prompt_embeds.shape} != `negative_prompt_embeds`"
                    f" {negative_prompt_embeds.shape}."
                )
            if attention_mask is not None and attention_mask.shape != prompt_embeds.shape[:2]:
                raise ValueError(
                    "`attention_mask should have the same batch size and sequence length as `prompt_embeds`, but got:"
                    f"`attention_mask: {attention_mask.shape} != `prompt_embeds` {prompt_embeds.shape}"
                )

        if transcription is None:
            if self.text_encoder_2.config.model_type == "vits":
                raise ValueError("Cannot forward without transcription. Please make sure to" " have transcription")
        elif transcription is not None and (
                not isinstance(transcription, str) and not isinstance(transcription, list)
        ):
            raise ValueError(f"`transcription` has to be of type `str` or `list` but is {type(transcription)}")

        if generated_prompt_embeds is not None and negative_generated_prompt_embeds is not None:
            if generated_prompt_embeds.shape != negative_generated_prompt_embeds.shape:
                raise ValueError(
                    "`generated_prompt_embeds` and `negative_generated_prompt_embeds` must have the same shape when "
                    f"passed directly, but got: `generated_prompt_embeds` {generated_prompt_embeds.shape} != "
                    f"`negative_generated_prompt_embeds` {negative_generated_prompt_embeds.shape}."
                )
            if (
                    negative_attention_mask is not None
                    and negative_attention_mask.shape != negative_prompt_embeds.shape[:2]
            ):
                raise ValueError(
                    "`attention_mask should have the same batch size and sequence length as `prompt_embeds`, but got:"
                    f"`attention_mask: {negative_attention_mask.shape} != `prompt_embeds` {negative_prompt_embeds.shape}"
                )

    # Copied from diffusers.pipelines.stable_diffusion.pipeline_stable_diffusion.StableDiffusionPipeline.prepare_latents with width->self.vocoder.config.model_in_dim
    def prepare_latents(
        self,
        batch_size,
        num_channels_latents,
        height,
        dtype,
        device,
        generator,
        latents=None
    ):
        shape = (
            batch_size,
            num_channels_latents,
            int(height) // self.vae_scale_factor,
            int(self.vocoder.config.model_in_dim) // self.vae_scale_factor,
        )
        if isinstance(generator, list) and len(generator) != batch_size:
            raise ValueError(
                f"You have passed a list of generators of length {len(generator)}, but requested an effective batch"
                f" size of {batch_size}. Make sure the batch size matches the length of the generators."
            )

        if latents is None:
            latents = randn_tensor(shape, generator=generator, device=device, dtype=dtype)
        else:
            latents = latents.to(device)

        # scale the initial noise by the standard deviation required by the scheduler
        latents = latents * self.scheduler.init_noise_sigma
        return latents

    def save_mel_spectrogram(self, mel_spectrogram, file_path, sample_rate=16000, hop_length=160, title="Mel Spectrogram"):
        import matplotlib.pyplot as plt

        mel_spectrogram = mel_spectrogram.squeeze(0).squeeze(0)

        mel_spectrogram = mel_spectrogram.cpu().numpy()

        time_axis = torch.arange(mel_spectrogram.shape[0]) * hop_length / sample_rate
        freq_axis = torch.linspace(0, sample_rate / 2, mel_spectrogram.shape[1])

        plt.figure(figsize=(10, 6))
        plt.imshow(mel_spectrogram.T, aspect='auto', origin='lower', cmap='magma',
                   extent=[time_axis[0], time_axis[-1], freq_axis[0], freq_axis[-1]],
                   vmin=-80, vmax=80)
        plt.colorbar(label="Amplitude (dB)")
        plt.title(title)
        plt.xlabel("Time (s)")
        plt.ylabel("Frequency (Hz)")
        plt.tight_layout()

        plt.savefig(file_path, format='png', dpi=300)
        plt.close()

    @torch.no_grad()
    @replace_example_docstring(EXAMPLE_DOC_STRING)
    def __call__(
        self,
        prompt: Union[str, List[str]] = None,
        transcription: Union[str, List[str]] = None,
        audio_length_in_s: Optional[float] = None,
        num_inference_steps: int = 200,
        guidance_scale: float = 3.5,
        negative_prompt: Optional[Union[str, List[str]]] = None,
        num_waveforms_per_prompt: Optional[int] = 3,
        eta: float = 0.0,
        generator: Optional[Union[torch.Generator, List[torch.Generator]]] = None,
        latents: Optional[torch.Tensor] = None,
        prompt_embeds: Optional[torch.Tensor] = None,
        negative_prompt_embeds: Optional[torch.Tensor] = None,
        generated_prompt_embeds: Optional[torch.Tensor] = None,
        negative_generated_prompt_embeds: Optional[torch.Tensor] = None,
        attention_mask: Optional[torch.LongTensor] = None,
        negative_attention_mask: Optional[torch.LongTensor] = None,
        max_new_tokens: Optional[int] = None,
        return_dict: bool = True,
        callback: Optional[Callable[[int, int, torch.Tensor], None]] = None,
        callback_steps: Optional[int] = 1,
        cross_attention_kwargs: Optional[Dict[str, Any]] = None,
        output_type: Optional[str] = "np",
        # For inverse problem
<<<<<<< HEAD
        ref_wave: Optional[torch.Tensor] = None,
        ref_mel_spectrogram: Optional[torch.Tensor] = None,
        ref_phase: Optional[torch.Tensor] = None,
        start_inpainting_s: float = 0.0,
        end_inpainting_s: float = 0.0,
=======
        measurement: Optional[torch.Tensor] = None,
>>>>>>> 60ee31fa
    ):
        r"""
        The call function to the pipeline for generation.

        Args:
            prompt (`str` or `List[str]`, *optional*):
                The prompt or prompts to guide audio generation. If not defined, you need to pass `prompt_embeds`.
            transcription (`str` or `List[str]`, *optional*):\
                The transcript for text to speech.
            audio_length_in_s (`int`, *optional*, defaults to 10.24):
                The length of the generated audio sample in seconds.
            num_inference_steps (`int`, *optional*, defaults to 200):
                The number of denoising steps. More denoising steps usually lead to a higher quality audio at the
                expense of slower inference.
            guidance_scale (`float`, *optional*, defaults to 3.5):
                A higher guidance scale value encourages the model to generate audio that is closely linked to the text
                `prompt` at the expense of lower sound quality. Guidance scale is enabled when `guidance_scale > 1`.
            negative_prompt (`str` or `List[str]`, *optional*):
                The prompt or prompts to guide what to not include in audio generation. If not defined, you need to
                pass `negative_prompt_embeds` instead. Ignored when not using guidance (`guidance_scale < 1`).
            num_waveforms_per_prompt (`int`, *optional*, defaults to 1):
                The number of waveforms to generate per prompt. If `num_waveforms_per_prompt > 1`, then automatic
                scoring is performed between the generated outputs and the text prompt. This scoring ranks the
                generated waveforms based on their cosine similarity with the text input in the joint text-audio
                embedding space.
            eta (`float`, *optional*, defaults to 0.0):
                Corresponds to parameter eta from the [DDIM](https://arxiv.org/abs/2010.02502) paper. Only applies
                to the [`~schedulers.DDIMScheduler`], and is ignored in other schedulers.
            generator (`torch.Generator` or `List[torch.Generator]`, *optional*):
                A [`torch.Generator`](https://pytorch.org/docs/stable/generated/torch.Generator.html) to make
                generation deterministic.
            latents (`torch.Tensor`, *optional*):
                Pre-generated noisy latents sampled from a Gaussian distribution, to be used as inputs for spectrogram
                generation. Can be used to tweak the same generation with different prompts. If not provided, a latents
                tensor is generated by sampling using the supplied random `generator`.
            prompt_embeds (`torch.Tensor`, *optional*):
                Pre-generated text embeddings. Can be used to easily tweak text inputs (prompt weighting). If not
                provided, text embeddings are generated from the `prompt` input argument.
            negative_prompt_embeds (`torch.Tensor`, *optional*):
                Pre-generated negative text embeddings. Can be used to easily tweak text inputs (prompt weighting). If
                not provided, `negative_prompt_embeds` are generated from the `negative_prompt` input argument.
            generated_prompt_embeds (`torch.Tensor`, *optional*):
                Pre-generated text embeddings from the GPT2 langauge model. Can be used to easily tweak text inputs,
                 *e.g.* prompt weighting. If not provided, text embeddings will be generated from `prompt` input
                 argument.
            negative_generated_prompt_embeds (`torch.Tensor`, *optional*):
                Pre-generated negative text embeddings from the GPT2 language model. Can be used to easily tweak text
                inputs, *e.g.* prompt weighting. If not provided, negative_prompt_embeds will be computed from
                `negative_prompt` input argument.
            attention_mask (`torch.LongTensor`, *optional*):
                Pre-computed attention mask to be applied to the `prompt_embeds`. If not provided, attention mask will
                be computed from `prompt` input argument.
            negative_attention_mask (`torch.LongTensor`, *optional*):
                Pre-computed attention mask to be applied to the `negative_prompt_embeds`. If not provided, attention
                mask will be computed from `negative_prompt` input argument.
            max_new_tokens (`int`, *optional*, defaults to None):
                Number of new tokens to generate with the GPT2 language model. If not provided, number of tokens will
                be taken from the config of the model.
            return_dict (`bool`, *optional*, defaults to `True`):
                Whether or not to return a [`~pipelines.stable_diffusion.StableDiffusionPipelineOutput`] instead of a
                plain tuple.
            callback (`Callable`, *optional*):
                A function that calls every `callback_steps` steps during inference. The function is called with the
                following arguments: `callback(step: int, timestep: int, latents: torch.Tensor)`.
            callback_steps (`int`, *optional*, defaults to 1):
                The frequency at which the `callback` function is called. If not specified, the callback is called at
                every step.
            cross_attention_kwargs (`dict`, *optional*):
                A kwargs dictionary that if specified is passed along to the [`AttentionProcessor`] as defined in
                [`self.processor`](https://github.com/huggingface/diffusers/blob/main/src/diffusers/models/attention_processor.py).
            output_type (`str`, *optional*, defaults to `"np"`):
                The output format of the generated audio. Choose between `"np"` to return a NumPy `np.ndarray` or
                `"pt"` to return a PyTorch `torch.Tensor` object. Set to `"latent"` to return the latent diffusion
                model (LDM) output.

        Examples:

        Returns:
            [`~pipelines.stable_diffusion.StableDiffusionPipelineOutput`] or `tuple`:
                If `return_dict` is `True`, [`~pipelines.stable_diffusion.StableDiffusionPipelineOutput`] is returned,
                otherwise a `tuple` is returned where the first element is a list with the generated audio.
        """
        # 0. Convert audio input length from seconds to spectrogram height
        vocoder_upsample_factor = np.prod(self.vocoder.config.upsample_rates) / self.vocoder.config.sampling_rate

        if audio_length_in_s is None:
            audio_length_in_s = self.unet.config.sample_size * self.vae_scale_factor * vocoder_upsample_factor

        height = int(audio_length_in_s / vocoder_upsample_factor)

        original_waveform_length = int(audio_length_in_s * self.vocoder.config.sampling_rate)
        if height % self.vae_scale_factor != 0:
            height = int(np.ceil(height / self.vae_scale_factor)) * self.vae_scale_factor
            logger.info(
                f"Audio length in seconds {audio_length_in_s} is increased to {height * vocoder_upsample_factor} "
                f"so that it can be handled by the model. It will be cut to {audio_length_in_s} after the "
                f"denoising process."
            )

        # 1. Check inputs. Raise error if not correct
        self.check_inputs(
            prompt,
            audio_length_in_s,
            vocoder_upsample_factor,
            callback_steps,
            transcription,
            negative_prompt,
            prompt_embeds,
            negative_prompt_embeds,
            generated_prompt_embeds,
            negative_generated_prompt_embeds,
            attention_mask,
            negative_attention_mask,
        )

        # 2. Define call parameters
        if prompt is not None and isinstance(prompt, str):
            batch_size = 1
        elif prompt is not None and isinstance(prompt, list):
            batch_size = len(prompt)
        else:
            batch_size = prompt_embeds.shape[0]

        device = self._execution_device
        # here `guidance_scale` is defined analog to the guidance weight `w` of equation (2)
        # of the Imagen paper: https://arxiv.org/pdf/2205.11487.pdf . `guidance_scale = 1`
        # corresponds to doing no classifier free guidance.
        do_classifier_free_guidance = guidance_scale > 1.0

        # 3. Encode input prompt
        prompt_embeds, attention_mask, generated_prompt_embeds = self.encode_prompt(
            prompt,
            device,
            num_waveforms_per_prompt,
            do_classifier_free_guidance,
            transcription,
            negative_prompt,
            prompt_embeds=prompt_embeds,
            negative_prompt_embeds=negative_prompt_embeds,
            generated_prompt_embeds=generated_prompt_embeds,
            negative_generated_prompt_embeds=negative_generated_prompt_embeds,
            attention_mask=attention_mask,
            negative_attention_mask=negative_attention_mask,
            max_new_tokens=max_new_tokens,
        )

        # 4. Prepare timesteps
        self.scheduler.set_timesteps(num_inference_steps, device=device)
        timesteps = self.scheduler.timesteps

        # 5. Prepare latent variables
        num_channels_latents = self.unet.config.in_channels
        latents = self.prepare_latents(
            batch_size * num_waveforms_per_prompt,
            num_channels_latents,
            height,
            prompt_embeds.dtype,
            device,
            generator,
            latents,
        )  # size: (1, 8, 750, 16)

        # 6. Prepare extra step kwargs
        extra_step_kwargs = self.prepare_extra_step_kwargs(generator, eta)

        # 7. Denoising loop
        num_warmup_steps = len(timesteps) - num_inference_steps * self.scheduler.order
        with self.progress_bar(total=num_inference_steps) as progress_bar:
            for i, t in enumerate(timesteps):
                latents = latents.detach().clone()
                latents.requires_grad = True

                # expand the latents if we are doing classifier free guidance
                latent_model_input = torch.cat([latents] * 2) if do_classifier_free_guidance else latents
                latent_model_input = self.scheduler.scale_model_input(latent_model_input, t)

                # predict the noise residual
                noise_pred = self.unet(
                    latent_model_input,
                    t,
                    encoder_hidden_states=generated_prompt_embeds,
                    encoder_hidden_states_1=prompt_embeds,
                    encoder_attention_mask_1=attention_mask,
                    return_dict=False,
                )[0]

                # perform guidance
                if do_classifier_free_guidance:
                    noise_pred_uncond, noise_pred_text = noise_pred.chunk(2)
                    noise_pred = noise_pred_uncond + guidance_scale * (noise_pred_text - noise_pred_uncond)

                # compute the previous noisy sample x_t -> x_t-1
                out, distance = self.scheduler.step(
                    noise_pred,
                    t,
                    latents,
                    measurement=measurement,
                    original_waveform_length=original_waveform_length,
                    audio_length_in_s=audio_length_in_s,
                    vae=self.vae,
                    vocoder=self.vocoder,
                    start_inpainting_s=start_inpainting_s,
                    end_inpainting_s=end_inpainting_s,
                    audio_length_in_s=audio_length_in_s,
                    **extra_step_kwargs
                )

                latents = out.prev_sample.detach()

                # call the callback, if provided
                if i == len(timesteps) - 1 or ((i + 1) > num_warmup_steps and (i + 1) % self.scheduler.order == 0):
                    progress_bar.set_description("distance: {:.6f}".format(distance.item()))
                    progress_bar.update()
                    if callback is not None and i % callback_steps == 0:
                        step_idx = i // getattr(self.scheduler, "order", 1)
                        callback(step_idx, t, latents)

        self.maybe_free_model_hooks()

        # 8. Post-processing
        if not output_type == "latent":
            latents = 1 / self.vae.config.scaling_factor * latents
            mel_spectrogram = self.vae.decode(latents).sample
        else:
            return AudioPipelineOutput(audios=latents)

        # mel_spectrogram to waveform with SpeechT5HifiGan
        audio = self.mel_spectrogram_to_waveform(mel_spectrogram)
        audio = audio[:, :original_waveform_length]

<<<<<<< HEAD
=======
        pred_mel_spectrogram = self.wav2mel(audio)
        pred_mel_spectrogram = pred_mel_spectrogram[:, :, :int(5 * 100)].permute(0, 2, 1)
        self.save_mel_spectrogram(pred_mel_spectrogram, "outputs/pred_mel_spectrogram.png")

>>>>>>> 60ee31fa
        # 9. Automatic scoring
        if num_waveforms_per_prompt > 1 and prompt is not None:
            audio = self.score_waveforms(
                text=prompt,
                audio=audio,
                num_waveforms_per_prompt=num_waveforms_per_prompt,
                device=device,
                dtype=prompt_embeds.dtype,
            )

        if output_type == "np":
            audio = audio.numpy()

        if not return_dict:
            return (audio,)

        return AudioPipelineOutput(audios=audio)<|MERGE_RESOLUTION|>--- conflicted
+++ resolved
@@ -922,15 +922,12 @@
         cross_attention_kwargs: Optional[Dict[str, Any]] = None,
         output_type: Optional[str] = "np",
         # For inverse problem
-<<<<<<< HEAD
         ref_wave: Optional[torch.Tensor] = None,
         ref_mel_spectrogram: Optional[torch.Tensor] = None,
         ref_phase: Optional[torch.Tensor] = None,
         start_inpainting_s: float = 0.0,
         end_inpainting_s: float = 0.0,
-=======
         measurement: Optional[torch.Tensor] = None,
->>>>>>> 60ee31fa
     ):
         r"""
         The call function to the pipeline for generation.
@@ -1134,7 +1131,6 @@
                     vocoder=self.vocoder,
                     start_inpainting_s=start_inpainting_s,
                     end_inpainting_s=end_inpainting_s,
-                    audio_length_in_s=audio_length_in_s,
                     **extra_step_kwargs
                 )
 
@@ -1161,13 +1157,6 @@
         audio = self.mel_spectrogram_to_waveform(mel_spectrogram)
         audio = audio[:, :original_waveform_length]
 
-<<<<<<< HEAD
-=======
-        pred_mel_spectrogram = self.wav2mel(audio)
-        pred_mel_spectrogram = pred_mel_spectrogram[:, :, :int(5 * 100)].permute(0, 2, 1)
-        self.save_mel_spectrogram(pred_mel_spectrogram, "outputs/pred_mel_spectrogram.png")
-
->>>>>>> 60ee31fa
         # 9. Automatic scoring
         if num_waveforms_per_prompt > 1 and prompt is not None:
             audio = self.score_waveforms(
